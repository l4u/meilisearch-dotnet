namespace Meilisearch
{
    using System;
    using System.Collections.Generic;
    using System.Linq;
    using System.Net.Http;
    using System.Net.Http.Json;
    using System.Text.Json;
    using System.Threading.Tasks;
    using Meilisearch.Extensions;

    /// <summary>
    /// Typed client for MeiliSearch.
    /// </summary>
    public class MeilisearchClient
    {
        private readonly HttpClient http;

        /// <summary>
        /// Initializes a new instance of the <see cref="MeilisearchClient"/> class.
        /// Default client for MeiliSearch API.
        /// </summary>
        /// <param name="url">URL corresponding to MeiliSearch server.</param>
        /// <param name="apiKey">API Key to connect to the MeiliSearch server.</param>
        public MeilisearchClient(string url, string apiKey = default)
        {
            this.http = new HttpClient(new MeilisearchMessageHandler(new HttpClientHandler())) { BaseAddress = new Uri(url) };
            this.http.AddApiKeyToHeader(apiKey);
        }

        /// <summary>
        /// Initializes a new instance of the <see cref="MeilisearchClient"/> class.
        /// Custom client for MeiliSearch API. Use it with proper Http Client Factory.
        /// </summary>
        /// <param name="client">Injects the reusable HttpClient.</param>
        /// <param name="apiKey">API Key to connect to the MeiliSearch server. Best practice is to use HttpClient default header rather than this parameter.</param>
        public MeilisearchClient(HttpClient client, string apiKey = default)
        {
            this.http = client;
            this.http.AddApiKeyToHeader(apiKey);
        }

        /// <summary>
        /// Gets the current MeiliSearch version. For more details on response.
        /// https://docs.meilisearch.com/reference/api/version.html#get-version-of-meilisearch.
        /// </summary>
        /// <returns>Returns the MeiliSearch version with commit and build version.</returns>
        public async Task<MeiliSearchVersion> GetVersion()
        {
            var response = await this.http.GetAsync("/version");

            return await response.Content.ReadFromJsonAsync<MeiliSearchVersion>();
        }

        /// <summary>
        /// Create a local reference to an index identified by UID, without doing an HTTP call.
        /// Calling this method doesn't create an index in the MeiliSearch instance, but grants access to all the other methods in the Index class.
        /// </summary>
        /// <param name="uid">Unique Id.</param>
        /// <returns>Returns an Index instance.</returns>
        public Index Index(string uid)
        {
            Index index = new Index(uid);
            index.WithHttpClient(this.http);
            return index;
        }

        /// <summary>
        /// Creates and index with an UID and a primary key.
        /// BEWARE : Throws error if the index already exist. Use GetIndex before using Create.
        /// </summary>
        /// <param name="uid">Unique Id.</param>
        /// <param name="primaryKey">Primary key for documents.</param>
        /// <returns>Returns Index.</returns>
        public async Task<Index> CreateIndex(string uid, string primaryKey = default)
        {
            Index index = new Index(uid, primaryKey);
            var options = new JsonSerializerOptions { IgnoreNullValues = true };
            var response = await this.http.PostJsonCustomAsync("/indexes", index, options);

            return index.WithHttpClient(this.http);
        }

        /// <summary>
<<<<<<< HEAD
        /// Gets all the raw indexes for the instance as returned by the resposne of the Meilisearch server. Throws error if the index does not exist.
        /// </summary>
        /// <returns>An IEnumerable of index in Dictionary key, value format.
        /// Ex: [{"uid": "movies", "name":"movies", "createdAt":"2021-10-17T08:24:15.222102668Z",updatedAt:"2021-10-17T08:24:15.222102668Z",primaryKey:"movieId"}]. </returns>
        public async Task<IEnumerable<JsonElement>> GetAllRawIndexes()
        {
            var response = await this.http.GetAsync("/indexes");

            var content = await response.Content.ReadAsStringAsync();
            var json = JsonDocument.Parse(content);
            List<JsonElement> indexes = new List<JsonElement>();

            foreach (var element in json.RootElement.EnumerateArray())
            {
                indexes.Add(element);
            }

            return indexes;
=======
        /// Changes the primary key of the index.
        /// </summary>
        /// <param name="uid">Unique Id.</param>
        /// <param name="primarykeytoChange">Primary key set.</param>
        /// <returns>Returns Index.</returns>
        public async Task<Index> UpdateIndex(string uid, string primarykeytoChange)
        {
            return await this.Index(uid).Update(primarykeytoChange);
>>>>>>> cec94871
        }

        /// <summary>
        /// Gets all the Indexes for the instance. Throws error if the index does not exist.
        /// </summary>
        /// <returns>Return Enumerable of Index.</returns>
        public async Task<IEnumerable<Index>> GetAllIndexes()
        {
            var response = await this.http.GetAsync("/indexes");

            var content = await response.Content.ReadFromJsonAsync<IEnumerable<Index>>();
            return content
                .Select(p => p.WithHttpClient(this.http));
        }

        /// <summary>
        /// Gets and index with the unique ID.
        /// </summary>
        /// <param name="uid">UID of the index.</param>
        /// <returns>Returns Index or Null if the index does not exist.</returns>
        public async Task<Index> GetIndex(string uid)
        {
            return await this.Index(uid).FetchInfo();
        }

        /// <summary>
        /// Gets an index in raw format.
        /// </summary>
        /// <param name="uid">UID of the index to get.</param>
        /// <returns>A <see cref="JsonElement"/> which represents the raw index as a JSON object.</returns>
        public async Task<JsonElement> GetRawIndex(string uid)
        {
            var json = await (await Meilisearch.Index.GetRaw(this.http, uid)).Content.ReadAsStringAsync();
            return JsonDocument.Parse(json).RootElement;
        }

        /// <summary>
        /// Gets the index instance or creates the index if it does not exist.
        /// </summary>
        /// <param name="uid">Unique Id.</param>
        /// <param name="primaryKey">Primary key for documents.</param>
        /// <returns>Returns Index.</returns>
        public async Task<Index> GetOrCreateIndex(string uid, string primaryKey = default)
        {
            try
            {
                return await this.GetIndex(uid);
            }
            catch (MeilisearchApiError e)
            {
                if (e.ErrorCode != "index_not_found")
                {
                    throw e;
                }

                return await this.CreateIndex(uid, primaryKey);
            }
        }

        /// <summary>
        /// Gets stats of all indexes.
        /// </summary>
        /// <returns>Returns stats of all indexes.</returns>
        public Task<Stats> GetStats()
        {
            return this.http.GetFromJsonAsync<Stats>("/stats");
        }

        /// <summary>
        /// Gets health state of the server.
        /// </summary>
        /// <returns>Returns whether server is healthy or throw an error.</returns>
        public async Task<MeiliSearchHealth> Health()
        {
            var response = await this.http.GetAsync("/health");

            return await response.Content.ReadFromJsonAsync<MeiliSearchHealth>();
        }

        /// <summary>
        /// Gets health state of the server.
        /// </summary>
        /// <returns>Returns whether server is healthy or not.</returns>
        public async Task<bool> IsHealthy()
        {
            try
            {
                await this.Health();
                return true;
            }
            catch
            {
                return false;
            }
        }

        /// <summary>
        /// Creates Dump process.
        /// </summary>
        /// <returns>Returns dump creation status with uid and processing status.</returns>
        public async Task<DumpStatus> CreateDump()
        {
            var response = await this.http.PostAsync("/dumps", default, default);

            return await response.Content.ReadFromJsonAsync<DumpStatus>();
        }

        /// <summary>
        /// Gets a dump creation status.
        /// </summary>
        /// <param name="uid">unique dump identifier.</param>
        /// <returns>Returns dump creation status with uid and processing status.</returns>
        public async Task<DumpStatus> GetDumpStatus(string uid)
        {
            var response = await this.http.GetAsync($"/dumps/{uid}/status");

            return await response.Content.ReadFromJsonAsync<DumpStatus>();
        }

        /// <summary>
        /// Deletes the index.
        /// It's not a recovery delete. You will also lose the documents within the index.
        /// </summary>
        /// <param name="uid">unique dump identifier.</param>
        /// <returns>Returns the status of delete operation.</returns>
        public async Task<bool> DeleteIndex(string uid)
        {
            return await this.Index(uid).Delete();
        }

        /// <summary>
        /// Deletes the index if it exists.
        /// It's not a recovery delete. You will also lose the documents within the index.
        /// </summary>
        /// <param name="uid">unique dump identifier.</param>
        /// <returns>Returns the status of the delete operation.
        /// True if the index existed and was deleted. False if it did not exist. </returns>
        public async Task<bool> DeleteIndexIfExists(string uid)
        {
            return await this.Index(uid).DeleteIfExists();
        }
    }
}<|MERGE_RESOLUTION|>--- conflicted
+++ resolved
@@ -82,7 +82,17 @@
         }
 
         /// <summary>
-<<<<<<< HEAD
+        /// Changes the primary key of the index.
+        /// </summary>
+        /// <param name="uid">Unique Id.</param>
+        /// <param name="primarykeytoChange">Primary key set.</param>
+        /// <returns>Returns Index.</returns>
+        public async Task<Index> UpdateIndex(string uid, string primarykeytoChange)
+        {
+            return await this.Index(uid).Update(primarykeytoChange);
+        }
+
+        /// <summary>
         /// Gets all the raw indexes for the instance as returned by the resposne of the Meilisearch server. Throws error if the index does not exist.
         /// </summary>
         /// <returns>An IEnumerable of index in Dictionary key, value format.
@@ -101,16 +111,6 @@
             }
 
             return indexes;
-=======
-        /// Changes the primary key of the index.
-        /// </summary>
-        /// <param name="uid">Unique Id.</param>
-        /// <param name="primarykeytoChange">Primary key set.</param>
-        /// <returns>Returns Index.</returns>
-        public async Task<Index> UpdateIndex(string uid, string primarykeytoChange)
-        {
-            return await this.Index(uid).Update(primarykeytoChange);
->>>>>>> cec94871
         }
 
         /// <summary>
